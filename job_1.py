--- conflicted
+++ resolved
@@ -57,10 +57,6 @@
 
     for job in jobs:
         for letter in ALPHABET:
-<<<<<<< HEAD
-            job.submit(extra_arguments=["--validation_run", f"--category_starts_with {letter}"])
-=======
-            job.run_locally(extra_arguments=[f"--category_starts_with {letter}"])
->>>>>>> ad9dbe5e
+            job.submit(extra_arguments=[f"--category_starts_with {letter}"])
 
     print(f"Submitted {len(jobs)} jobs.")