--- conflicted
+++ resolved
@@ -58,14 +58,6 @@
     job_count = 0
     for category_letter in ALPHABET.lower():
         for no_propagation in [True, False]:
-<<<<<<< HEAD
-            for job in jobs:
-                extra_arguments = [f"--category_starts_with {letter}"]
-                if no_propagation:
-                    extra_arguments.append("--no_propagation")
-                job.submit(extra_arguments=extra_arguments)
-                job_count += 1
-=======
             for validation_run in [True, False]:
                 for job in jobs:
                     extra_arguments = [f"--category_starts_with {category_letter}"]
@@ -73,11 +65,10 @@
                     if validation_run: extra_arguments.append("--validation_run")
                     if validation_run and category_letter == "c":
                         for object_letter in ALPHABET.lower():
-                            job.run_locally(extra_arguments=extra_arguments + [f"--object_starts_with {object_letter}"])
+                            job.submit(extra_arguments=extra_arguments + [f"--object_starts_with {object_letter}"])
                             job_count += 1
                     else:
-                        job.run_locally(extra_arguments=extra_arguments)
+                        job.submit(extra_arguments=extra_arguments)
                         job_count += 1
->>>>>>> 1de43d83
 
     print(f"Submitted {job_count} jobs.")