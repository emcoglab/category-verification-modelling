--- conflicted
+++ resolved
@@ -69,10 +69,6 @@
             jobs.append(Job_1(spec))
 
     for job in jobs:
-<<<<<<< HEAD
         job.submit(extra_arguments=["--filter_events accessible_set"])
-=======
-        job.run_locally(extra_arguments=["--filter_events accessible_set", "--sensorimotor_use_prepruned"])
->>>>>>> 7e98775a
 
     print(f"Submitted {len(jobs)} jobs.")