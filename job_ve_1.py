from copy import deepcopy
from pathlib import Path

_config_file_location = Path(Path(__file__).parent, "wayland_ve_config_override.yaml")
from framework.cognitive_model.preferences.config import Config as ModelConfig
ModelConfig(use_config_overrides_from_file=_config_file_location.as_posix())
from framework.cognitive_model.ldm.preferences.config import Config as LDMConfig
LDMConfig(use_config_overrides_from_file=_config_file_location.as_posix())
from framework.cognitive_model.sensorimotor_norms.config.config import Config as SMConfig
SMConfig(use_config_overrides_from_file=_config_file_location.as_posix())

from framework.cli.job import VocabEvolutionCategoryVerificationJob, VocabEvolutionCategoryVerificationJobSpec
from framework.evolution.corpora import FILTERED_CORPORA


class Job_VE_1(VocabEvolutionCategoryVerificationJob):

    # max_sphere_radius (i.e. pruning distance) -> RAM/G
    @classmethod
    def SM_RAM(cls, distance: float) -> int:
        if distance <= 1:
            return 6
        elif distance <= 1.5:
            return 31
        # 198 is the largest min edge length, so the threshold below which the graph becomes disconnected
        elif distance <= 1.98:
            return 56
        elif distance <= 2:
            return 62
        else:
            # Max
            return 120

    @classmethod
    def LING_RAM(cls, model: str, words: int) -> int:
        if model == "pmi_ngram":
            # It's probably not actually double, but it's a decent upper-bound
            return 2 * cls.LING_RAM("ppmi_ngram", words=words)
        elif model == "ppmi_ngram":
            if words <=    1_000: return 3
            elif words <=  3_000: return 4
            elif words <= 10_000: return 6
            elif words <= 30_000: return 8
            elif words <= 40_000: return 10
            elif words <= 60_000: return 12
        raise NotImplementedError()

    def __init__(self, spec: VocabEvolutionCategoryVerificationJobSpec):
        super().__init__(
            script_number="ve1",
            script_name="ve_1_modelling.py",
            spec=spec)

    @property
    def _ram_requirement_g(self):
        assert isinstance(self.spec, VocabEvolutionCategoryVerificationJobSpec)
        return (self.SM_RAM(self.spec.sensorimotor_spec.max_radius)
                + self.LING_RAM(model=self.spec.linguistic_spec.model_name, words=self.spec.linguistic_spec.n_words))


if __name__ == '__main__':

    ALPHABET = "abcdefghijklmnopqrstuvwxyz"

    jobs = []
    s: VocabEvolutionCategoryVerificationJobSpec
    for s in VocabEvolutionCategoryVerificationJobSpec.load_multiple(
            Path(Path(__file__).parent, "job_specifications/2023-01-12 Paper output.yaml")
            # Only run the first job from this spec sheet - that's the main one, no the no-prop one
            )[:1]:
        for _, corpus in FILTERED_CORPORA.items():
            spec = deepcopy(s)
            spec.linguistic_spec.corpus_name = corpus.name
            jobs.append(Job_VE_1(spec))
        # Also add in the unmodified corpus, just to check
        jobs.append(Job_VE_1(s))

    job_count = 0
    for category_letter in ALPHABET.lower():
<<<<<<< HEAD
        for no_propagation in [True, False]:
            for validation_run in [True, False]:
                for job in jobs:
                    extra_arguments = [f"--category_starts_with {category_letter}"]
                    if no_propagation: extra_arguments.append("--no_propagation")
                    if validation_run: extra_arguments.append("--validation_run")
                    if validation_run and category_letter == "c":
                        for object_letter in ALPHABET.lower():
                            job.submit(extra_arguments=extra_arguments + [f"--object_starts_with {object_letter}"])
                            job_count += 1
                    else:
                        job.submit(extra_arguments=extra_arguments)
=======
        for validation_run in [True, False]:
            for job in jobs:
                extra_arguments = [f"--category_starts_with {category_letter}"]
                if validation_run: extra_arguments.append("--validation_run")
                if validation_run and category_letter == "c":
                    for object_letter in ALPHABET.lower():
                        job.run_locally(extra_arguments=extra_arguments + [f"--object_starts_with {object_letter}"])
>>>>>>> 39ccb589
                        job_count += 1
                else:
                    job.run_locally(extra_arguments=extra_arguments)
                    job_count += 1

    print(f"Submitted {job_count} jobs.")<|MERGE_RESOLUTION|>--- conflicted
+++ resolved
@@ -77,31 +77,16 @@
 
     job_count = 0
     for category_letter in ALPHABET.lower():
-<<<<<<< HEAD
-        for no_propagation in [True, False]:
-            for validation_run in [True, False]:
-                for job in jobs:
-                    extra_arguments = [f"--category_starts_with {category_letter}"]
-                    if no_propagation: extra_arguments.append("--no_propagation")
-                    if validation_run: extra_arguments.append("--validation_run")
-                    if validation_run and category_letter == "c":
-                        for object_letter in ALPHABET.lower():
-                            job.submit(extra_arguments=extra_arguments + [f"--object_starts_with {object_letter}"])
-                            job_count += 1
-                    else:
-                        job.submit(extra_arguments=extra_arguments)
-=======
         for validation_run in [True, False]:
             for job in jobs:
                 extra_arguments = [f"--category_starts_with {category_letter}"]
                 if validation_run: extra_arguments.append("--validation_run")
                 if validation_run and category_letter == "c":
                     for object_letter in ALPHABET.lower():
-                        job.run_locally(extra_arguments=extra_arguments + [f"--object_starts_with {object_letter}"])
->>>>>>> 39ccb589
+                        job.submit(extra_arguments=extra_arguments + [f"--object_starts_with {object_letter}"])
                         job_count += 1
                 else:
-                    job.run_locally(extra_arguments=extra_arguments)
+                    job.submit(extra_arguments=extra_arguments)
                     job_count += 1
 
     print(f"Submitted {job_count} jobs.")