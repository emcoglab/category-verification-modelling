from logging import getLogger
from pathlib import Path
from typing import Dict, List

from pandas import DataFrame, read_csv

from framework.data.filter import Filter
from framework.evaluation.column_names import CLOCK
from framework.data.category_verification_data import CategoryVerificationItemDataOriginal, \
    CategoryVerificationItemDataBlockedValidation, CategoryVerificationItemDataValidationBalanced, \
    CategoryVerificationItemDataReplication
from framework.data.entities import CategoryObjectPair
from framework.evaluation.datasets import ParticipantDataset


_logger = getLogger(__file__)


<<<<<<< HEAD
def load_model_output_from_dir(activation_traces_dir: Path, use_assumed_object_label: bool, validation: bool, for_participant_dataset: ParticipantDataset, with_filter: Optional[Filter] = None) -> Dict[CategoryObjectPair, DataFrame]:
    """
    Returns a CategoryObjectPair-keyed dictionary of activation traces.
    """
    _logger.info(f"\tLoading model activation logs from {activation_traces_dir.as_posix()}")
=======
def load_model_output_from_dir(model_output_dir: Path, validation: bool, for_participant_dataset: ParticipantDataset, with_filters: List[Filter] = None) -> Dict[CategoryObjectPair, DataFrame]:
    """
    Returns a CategoryObjectPair-keyed dictionary of activation traces.
    """
    if with_filters is None:
        with_filters = []
    _logger.info(f"\tLoading model activation logs from {model_output_dir.as_posix()}")
>>>>>>> 3e8b5f48

    if validation:
        if for_participant_dataset == ParticipantDataset.validation:
            category_item_pairs = CategoryVerificationItemDataBlockedValidation().category_object_pairs(with_filters=with_filters)
        elif for_participant_dataset == ParticipantDataset.balanced:
            category_item_pairs = CategoryVerificationItemDataValidationBalanced().category_object_pairs(with_filters=with_filters)
        else:
            raise NotImplementedError()
    else:
        # It doesn't matter which we pick
        assert CategoryVerificationItemDataOriginal().category_object_pairs() == CategoryVerificationItemDataReplication().category_object_pairs()

        category_item_pairs = CategoryVerificationItemDataOriginal().category_object_pairs(with_filters=with_filters)

    # (object, item) -> model_data
    all_model_data: Dict[CategoryObjectPair, DataFrame] = dict()
    for category_item_pair in category_item_pairs:
        category_label, object_label = category_item_pair
        model_output_path = Path(activation_traces_dir, f"{category_label}-{object_label} activation.csv")
        if not model_output_path.exists():
            # logger.warning(f"{model_output_path.name} not found.")
            continue

        all_model_data[CategoryObjectPair(category_label, object_label)] = read_csv(model_output_path,
                                                                                    header=0, index_col=CLOCK,
                                                                                    dtype={CLOCK: int})

    if len(all_model_data) == 0:
        raise FileNotFoundError(f"No model data in {activation_traces_dir.as_posix()}")

    return all_model_data<|MERGE_RESOLUTION|>--- conflicted
+++ resolved
@@ -16,21 +16,13 @@
 _logger = getLogger(__file__)
 
 
-<<<<<<< HEAD
-def load_model_output_from_dir(activation_traces_dir: Path, use_assumed_object_label: bool, validation: bool, for_participant_dataset: ParticipantDataset, with_filter: Optional[Filter] = None) -> Dict[CategoryObjectPair, DataFrame]:
-    """
-    Returns a CategoryObjectPair-keyed dictionary of activation traces.
-    """
-    _logger.info(f"\tLoading model activation logs from {activation_traces_dir.as_posix()}")
-=======
-def load_model_output_from_dir(model_output_dir: Path, validation: bool, for_participant_dataset: ParticipantDataset, with_filters: List[Filter] = None) -> Dict[CategoryObjectPair, DataFrame]:
+def load_model_output_from_dir(activation_traces_dir: Path, validation: bool, for_participant_dataset: ParticipantDataset, with_filters: List[Filter] = None) -> Dict[CategoryObjectPair, DataFrame]:
     """
     Returns a CategoryObjectPair-keyed dictionary of activation traces.
     """
     if with_filters is None:
         with_filters = []
-    _logger.info(f"\tLoading model activation logs from {model_output_dir.as_posix()}")
->>>>>>> 3e8b5f48
+    _logger.info(f"\tLoading model activation logs from {activation_traces_dir.as_posix()}")
 
     if validation:
         if for_participant_dataset == ParticipantDataset.validation:
@@ -49,12 +41,12 @@
     all_model_data: Dict[CategoryObjectPair, DataFrame] = dict()
     for category_item_pair in category_item_pairs:
         category_label, object_label = category_item_pair
-        model_output_path = Path(activation_traces_dir, f"{category_label}-{object_label} activation.csv")
-        if not model_output_path.exists():
+        activation_traces_path = Path(activation_traces_dir, f"{category_label}-{object_label} activation.csv")
+        if not activation_traces_path.exists():
             # logger.warning(f"{model_output_path.name} not found.")
             continue
 
-        all_model_data[CategoryObjectPair(category_label, object_label)] = read_csv(model_output_path,
+        all_model_data[CategoryObjectPair(category_label, object_label)] = read_csv(activation_traces_path,
                                                                                     header=0, index_col=CLOCK,
                                                                                     dtype={CLOCK: int})
 
